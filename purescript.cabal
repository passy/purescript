name: purescript
version: 0.4.18.1
cabal-version: >=1.8
build-type: Custom
license: MIT
license-file: LICENSE
copyright: (c) 2013-14 Phil Freeman, (c) 2014 Gary Burgess, and other contributors
maintainer: Phil Freeman <paf31@cantab.net>
stability: experimental
synopsis: PureScript Programming Language Compiler
description: A small compile-to-JS language with extensible records and type-safe blocks
category: Language
Homepage: http://www.purescript.org/
author: Phil Freeman <paf31@cantab.net>,
        Gary Burgess <gary.burgess@gmail.com>,
        Hardy Jones <jones3.hardy@gmail.com>
data-files: prelude/prelude.purs
data-dir: ""

library
    build-depends: base >=4 && <5, cmdtheline -any, containers -any, unordered-containers -any,
                   directory >= 1.2, filepath -any, mtl -any, parsec -any, syb >= 0.4.1 && < 0.5,
                   transformers -any, utf8-string -any,
                   pattern-arrows >= 0.0.2 && < 0.1,
<<<<<<< HEAD
                   monad-unify >= 0.2.2 && < 0.3,
=======
                   monad-unify >= 0.2.1 && < 0.3,
>>>>>>> 112c29b6
                   xdg-basedir -any, time -any
    if (!os(windows))
        build-depends: unix -any
    exposed-modules: Data.Generics.Extras
                     Language.PureScript
                     Language.PureScript.Constants
                     Language.PureScript.Options
                     Language.PureScript.Declarations
                     Language.PureScript.Environment
                     Language.PureScript.Errors
                     Language.PureScript.Kinds
                     Language.PureScript.Names
                     Language.PureScript.Types
                     Language.PureScript.Scope
                     Language.PureScript.TypeClassDictionaries
                     Language.PureScript.DeadCodeElimination
                     Language.PureScript.Sugar
                     Language.PureScript.ModuleDependencies
                     Language.PureScript.Sugar.CaseDeclarations
                     Language.PureScript.Sugar.DoNotation
                     Language.PureScript.Sugar.TypeDeclarations
                     Language.PureScript.Sugar.BindingGroups
                     Language.PureScript.Sugar.Operators
                     Language.PureScript.Sugar.TypeClasses
                     Language.PureScript.Sugar.Names
                     Language.PureScript.CodeGen
                     Language.PureScript.CodeGen.Common
                     Language.PureScript.CodeGen.Externs
                     Language.PureScript.CodeGen.JS
                     Language.PureScript.CodeGen.JS.AST
                     Language.PureScript.CodeGen.Monad
                     Language.PureScript.Optimizer
                     Language.PureScript.Optimizer.Common
                     Language.PureScript.Optimizer.MagicDo
                     Language.PureScript.Optimizer.TCO
                     Language.PureScript.Optimizer.Inliner
                     Language.PureScript.Optimizer.Unused
                     Language.PureScript.Optimizer.Blocks
                     Language.PureScript.Parser
                     Language.PureScript.Parser.Common
                     Language.PureScript.Parser.Declarations
                     Language.PureScript.Parser.Kinds
                     Language.PureScript.Parser.State
                     Language.PureScript.Parser.Types
                     Language.PureScript.Pretty
                     Language.PureScript.Pretty.Common
                     Language.PureScript.Pretty.JS
                     Language.PureScript.Pretty.Kinds
                     Language.PureScript.Pretty.Types
                     Language.PureScript.Pretty.Values
                     Language.PureScript.TypeChecker
                     Language.PureScript.TypeChecker.Kinds
                     Language.PureScript.TypeChecker.Monad
                     Language.PureScript.TypeChecker.Synonyms
                     Language.PureScript.TypeChecker.Types
    exposed: True
    buildable: True
    hs-source-dirs: src
    other-modules:
    ghc-options: -Wall -O2

executable psc
    build-depends: base >=4 && <5, cmdtheline -any, containers -any,
                   directory -any, filepath -any, mtl -any, parsec -any,
                   purescript -any, syb >= 0.4.1 && < 0.5, transformers -any, utf8-string -any
    main-is: Main.hs
    buildable: True
    hs-source-dirs: psc
    other-modules:
    ghc-options: -Wall -O2 -fno-warn-unused-do-bind

executable psc-make
    build-depends: base >=4 && <5, cmdtheline -any, containers -any,
                   directory -any, filepath -any, mtl -any, parsec -any,
                   purescript -any, syb >= 0.4.1 && < 0.5, transformers -any, utf8-string -any
    main-is: Main.hs
    buildable: True
    hs-source-dirs: psc-make
    other-modules:
    ghc-options: -Wall -O2 -fno-warn-unused-do-bind

executable psci
    build-depends: base >=4 && <5, containers -any, directory -any, filepath -any,
                   mtl -any, parsec -any, haskeline -any, purescript -any,
                   syb >= 0.4.1 && < 0.5, transformers -any, utf8-string -any, process -any,
                   xdg-basedir -any, cmdtheline -any
    main-is: Main.hs
    buildable: True
    hs-source-dirs: psci
    other-modules: Commands
                   Parser
    ghc-options: -Wall -O2

executable docgen
    build-depends: base >=4 && <5, cmdtheline -any, purescript -any, utf8-string -any,
                   process -any, mtl -any
    main-is: Main.hs
    buildable: True
    hs-source-dirs: docgen
    other-modules:
    ghc-options: -Wall -O2

executable hierarchy
    build-depends: base >=4 && <5, cmdtheline -any, purescript -any, utf8-string -any,
                   process -any, mtl -any, parsec -any, filepath -any, directory -any
    main-is: Main.hs
    buildable: True
    hs-source-dirs: hierarchy
    other-modules:
    ghc-options: -Wall -O2

test-suite tests
    build-depends: base >=4 && <5, containers -any, directory -any,
                   filepath -any, mtl -any, parsec -any, purescript -any, syb >= 0.4.1 && < 0.5,
                   transformers -any, utf8-string -any, process -any
    type: exitcode-stdio-1.0
    main-is: Main.hs
    buildable: True
    hs-source-dirs: tests<|MERGE_RESOLUTION|>--- conflicted
+++ resolved
@@ -22,11 +22,7 @@
                    directory >= 1.2, filepath -any, mtl -any, parsec -any, syb >= 0.4.1 && < 0.5,
                    transformers -any, utf8-string -any,
                    pattern-arrows >= 0.0.2 && < 0.1,
-<<<<<<< HEAD
                    monad-unify >= 0.2.2 && < 0.3,
-=======
-                   monad-unify >= 0.2.1 && < 0.3,
->>>>>>> 112c29b6
                    xdg-basedir -any, time -any
     if (!os(windows))
         build-depends: unix -any
